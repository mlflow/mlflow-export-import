"""
Imports models and their experiments and runs.
"""

import os
import time
import json
import click
from concurrent.futures import ThreadPoolExecutor
import mlflow
from mlflow_export_import import utils, click_doc
from mlflow_export_import.common import filesystem as _filesystem
from mlflow_export_import.experiment.import_experiment import ExperimentImporter
from mlflow_export_import.model.import_model import AllModelImporter


def _remap(run_info_map):
    res = {}
    for dct in run_info_map.values():
        for src_run_id,run_info in dct.items():
            res[src_run_id] = run_info
    return res


def _import_experiments(client, input_dir, use_src_user_id):
    start_time = time.time()
    manifest_path = os.path.join(input_dir,"experiments","manifest.json")
    manifest = utils.read_json_file(manifest_path)
    exps = manifest["experiments"]
    importer = ExperimentImporter(client, use_src_user_id)
    print("Experiments:")
    for exp in exps: 
        print(" ",exp)
    run_info_map = {}
    exceptions = []
    for exp in exps: 
        exp_input_dir = os.path.join(input_dir, "experiments", exp["id"])
        try:
            _run_info_map = importer.import_experiment( exp["name"], exp_input_dir)
            run_info_map[exp["id"]] = _run_info_map
        except Exception as e:
            exceptions.append(str(e))
            import traceback
            traceback.print_exc()

    duration = round(time.time() - start_time, 1)
    if len(exceptions) > 0:
        print(f"Errors: {len(exceptions)}")
    print(f"Duration: {duration} seconds")

    return run_info_map, { "experiments": len(exps), "exceptions": exceptions, "duration": duration }


def _import_models(client, input_dir, run_info_map, delete_model, verbose, use_threads):
    max_workers = os.cpu_count() or 4 if use_threads else 1
    start_time = time.time()
    models_dir = os.path.join(input_dir, "models")
    manifest_path = os.path.join(models_dir,"manifest.json")
    manifest = utils.read_json_file(manifest_path)
    models = manifest["ok_models"]
    importer = AllModelImporter(client, run_info_map)

    with ThreadPoolExecutor(max_workers=max_workers) as executor:
        for model in models:
            dir = os.path.join(models_dir, model)
            executor.submit(importer.import_model, model, dir, delete_model, verbose)

    duration = round(time.time() - start_time, 1)
    return { "models": len(models), "duration": duration }


def import_all(client, input_dir, delete_model, use_src_user_id=False, verbose=False, use_threads=False):
    start_time = time.time()
    exp_res = _import_experiments(client, input_dir, use_src_user_id)
    run_info_map = _remap(exp_res[0])
    model_res = _import_models(client, input_dir, run_info_map, delete_model, verbose, use_threads)
    duration = round(time.time() - start_time, 1)
    dct = { "duration": duration, "experiment_import": exp_res[1], "model_import": model_res }
    fs = _filesystem.get_filesystem(".")
    utils.write_json_file(fs, "import_report.json", dct)
    print("\nImport report:")
    print(json.dumps(dct,indent=2)+"\n")


@click.command("import-all")
@click.option("--input-dir", 
    help="Input directory.", 
    required=True, 
    type=str
)
@click.option("--delete-model", 
    help=click_doc.delete_model, 
    type=bool, 
    default=False, 
    show_default=True
)
@click.option("--verbose", 
    type=bool, 
    help="Verbose.", 
    default=False, 
    show_default=True
)
@click.option("--use-src-user-id", 
    help=click_doc.use_src_user_id, 
    type=bool, 
    default=False, 
    show_default=True
)
@click.option("--use-threads",
    help=click_doc.use_threads,
    type=bool,
    default=False,
    show_default=True
)
<<<<<<< HEAD
=======


>>>>>>> 0bba518e
def main(input_dir, delete_model, use_src_user_id, verbose, use_threads):
    """
    Imports models and their experiments and runs.
    """
    print("Options:")
    for k,v in locals().items():
        print(f"  {k}: {v}")
    client = mlflow.tracking.MlflowClient()
    import_all(
        client,
        input_dir, 
        delete_model=delete_model, 
        use_src_user_id=use_src_user_id, 
        verbose=verbose, 
        use_threads=use_threads)


if __name__ == "__main__":
    main()<|MERGE_RESOLUTION|>--- conflicted
+++ resolved
@@ -112,11 +112,6 @@
     default=False,
     show_default=True
 )
-<<<<<<< HEAD
-=======
-
-
->>>>>>> 0bba518e
 def main(input_dir, delete_model, use_src_user_id, verbose, use_threads):
     """
     Imports models and their experiments and runs.
